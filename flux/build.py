--- conflicted
+++ resolved
@@ -74,12 +74,7 @@
         self._terminate_events[build.id].set()
       elif build.id in self._queue:
         self._queue.remove(build.id)
-<<<<<<< HEAD
-        build.status = build.Status_Stopped
-        models.commit()
-=======
       build.status = build.Status_Stopped
->>>>>>> 82de0468
 
   def stop(self, join=True):
     with self._cond:
