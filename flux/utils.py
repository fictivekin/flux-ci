# Copyright (c) 2016  Niklas Rosenstein
#
# Permission is hereby granted, free of charge, to any person obtaining a copy
# of this software and associated documentation files (the "Software"), to deal
# in the Software without restriction, including without limitation the rights
# to use, copy, modify, merge, publish, distribute, sublicense, and/or sell
# copies of the Software, and to permit persons to whom the Software is
# furnished to do so, subject to the following conditions:
#
# The above copyright notice and this permission notice shall be included in
# all copies or substantial portions of the Software.
#
# THE SOFTWARE IS PROVIDED "AS IS", WITHOUT WARRANTY OF ANY KIND, EXPRESS OR
# IMPLIED, INCLUDING BUT NOT LIMITED TO THE WARRANTIES OF MERCHANTABILITY,
# FITNESS FOR A PARTICULAR PURPOSE AND NONINFRINGEMENT. IN NO EVENT SHALL THE
# AUTHORS OR COPYRIGHT HOLDERS BE LIABLE FOR ANY CLAIM, DAMAGES OR OTHER
# LIABILITY, WHETHER IN AN ACTION OF CONTRACT, TORT OR OTHERWISE, ARISING FROM,
# OUT OF OR IN CONNECTION WITH THE SOFTWARE OR THE USE OR OTHER DEALINGS IN
# THE SOFTWARE.

import io
import functools
import hashlib
import hmac
import logging
import os
import shlex
import subprocess
import urllib.parse
import uuid
import zipfile

from . import config
from urllib.parse import urlparse
from flask import request, session, redirect, url_for, Response
from datetime import datetime


def get_raise(data, key, expect_type=None):
  ''' Helper function to retrieve an element from a JSON data structure.
  The *key* must be a string and may contain periods to indicate nesting.
  Parts of the key may be a string or integer used for indexing on lists.
  If *expect_type* is not None and the retrieved value is not of the
  specified type, TypeError is raised. If the key can not be found,
  KeyError is raised. '''

  parts = key.split('.')
  resolved = ''
  for part in parts:
    resolved += part
    try:
      part = int(part)
    except ValueError:
      pass

    if isinstance(part, str):
      if not isinstance(data, dict):
        raise TypeError('expected dictionary to access {!r}'.format(resolved))
      try:
        data = data[part]
      except KeyError:
        raise KeyError(resolved)
    elif isinstance(part, int):
      if not isinstance(data, list):
        raise TypeError('expected list to access {!r}'.format(resolved))
      try:
        data = data[part]
      except IndexError:
        raise KeyError(resolved)
    else:
      assert False, "unreachable"

    resolved += '.'

  if expect_type is not None and not isinstance(data, expect_type):
    raise TypeError('expected {!r} but got {!r} instead for {!r}'.format(
      expect_type.__name__, type(data).__name__, key))
  return data


def get(data, key, expect_type=None, default=None):
  ''' Same as :func:`get_raise`, but returns *default* if the key could
  not be found or the datatype doesn't match. '''

  try:
    return get_raise(data, key, expect_type)
  except (TypeError, ValueError):
    return default


def basic_auth(message='Login required'):
  ''' Sends a 401 response that enables basic auth. '''

  headers = {'WWW-Authenticate': 'Basic realm="{}"'.format(message)}
  return Response('Please log in.', 401, headers, mimetype='text/plain')


def requires_auth(func):
  ''' Decorator for view functions that require basic authentication. '''

  from .models import Session, User

  @functools.wraps(func)
  def wrapper(*args, **kwargs):
    user_name = session.get('user_name')
    user_passhash = session.get('user_passhash')
    with Session() as db_session:
      user = User.get_by(db_session, user_name, user_passhash)
      if not user:
        return redirect(url_for('login'))

    request.user = user
    return func(*args, **kwargs)

  return wrapper


def with_io_response(kwarg='stream', stream_type='text', **response_kwargs):
  ''' Decorator for View functions that create a :class:`io.StringIO` or
  :class:`io.BytesIO` (based on the *stream_type* parameter) and pass it
  as *kwarg* to the wrapped function. The contents of the buffer are
  sent back to the client. '''

  if stream_type == 'text':
    factory = io.StringIO
  elif stream_type == 'bytes':
    factory = io.BytesIO
  else:
    raise ValueError('invalid value for stream_type: {!r}'.format(stream_type))

  def decorator(func):
    @functools.wraps(func)
    def wrapper(*args, **kwargs):
      if kwarg in kwargs:
        raise RuntimeError('keyword argument {!r} already occupied'.format(kwarg))
      kwargs[kwarg] = stream = factory()
      status = func(*args, **kwargs)
      return Response(stream.getvalue(), status=status, **response_kwargs)
    return wrapper

  return decorator


def with_logger(kwarg='logger', stream_dest_kwarg='stream', replace=True):
  ''' Decorator that creates a new :class:`logging.Logger` object
  additionally to or in-place for the *stream* parameter passed to
  the wrapped function. This is usually used in combination with
  the :func:`with_io_response` decorator.

  Note that exceptions with this decorator will be logged and the
  returned status code will be 500 Internal Server Error. '''

  def decorator(func):
    @functools.wraps(func)
    def wrapper(*args, **kwargs):
      if replace:
        stream = kwargs.pop(stream_dest_kwarg)
      else:
        stream = kwargs[stream_dest_kwarg]
      kwargs[kwarg] = logger = create_logger(stream)
      try:
        return func(*args, **kwargs)
      except BaseException as exc:
        logger.exception(exc)
        return 500
    return wrapper

  return decorator


def with_dbsession(func):
  ''' Decorator that adds a :class:`Session` object as ``db_session``
  to the Flask request. '''

  from .models import Session

  @functools.wraps(func)
  def wrapper(*args, **kwargs):
    with Session() as session:
      request.db_session = session
      return func(*args, **kwargs)

  return wrapper


def create_logger(stream, name=__name__, fmt=None):
  ''' Creates a new :class:`logging.Logger` object with the
  specified *name* and *fmt* (defaults to a standard logging
  formating including the current time, levelname and message).

  The logger will also output to stderr. '''

  fmt = fmt or '[%(asctime)-15s - %(levelname)s]: %(message)s'
  formatter = logging.Formatter(fmt)

  logger = logging.Logger(name)
  handler = logging.StreamHandler(stream)
  handler.setFormatter(formatter)
  logger.addHandler(handler)

  return logger


def stream_file(filename, name=None, mime=None):
  def generate():
    with open(filename, 'rb') as fp:
      yield from fp
  if name is None:
    name = os.path.basename(filename)
  headers = {}
  headers['Content-Type'] = mime or 'application/x-octet-stream'
  headers['Content-Length'] = os.stat(filename).st_size
  headers['Content-Disposition'] = 'attachment; filename="' + name + '"'
  return Response(generate(), 200, headers)


def flash(message=None):
  if message is None:
    return session.pop('flux_flash', None)
  else:
    session['flux_flash'] = message


def make_secret():
  return str(uuid.uuid4())


def hash_pw(pw):
  return hashlib.md5(pw.encode('utf8')).hexdigest()


def makedirs(path):
  ''' Shorthand that creates a directory and stays silent when it
  already exists. '''

  if not os.path.exists(path):
    os.makedirs(path)


def zipdir(dirname, filename):
  dirname = os.path.abspath(dirname)
  zipf = zipfile.ZipFile(filename, 'w')
  for root, dirs, files in os.walk(dirname):
    for fname in files:
      arcname = os.path.join(os.path.relpath(root, dirname), fname)
      zipf.write(os.path.join(root, fname), arcname)
  zipf.close()


def run(command, logger, cwd=None, env=None, shell=False):
  ''' Run a subprocess with the specified *command*. The command
  and output of the command is logged to *logger*. *command* will
  automatically be converted to a string or list of command arguments
  based on the *shell* parameter.

  Returns the exit code of the command. '''

  if shell:
    if not isinstance(command, str):
      command = ' '.join(shlex.quote(x) for x in command)
    logger.info('$ ' + command)
  else:
    if isinstance(command, str):
      command = shlex.split(command)
    logger.info('$ ' + ' '.join(map(shlex.quote, command)))

  popen = subprocess.Popen(
    command, cwd=cwd, env=env, shell=shell, stdout=subprocess.PIPE,
    stderr=subprocess.STDOUT, stdin=None)
  stdout = popen.communicate()[0].decode()
  if stdout:
    if popen.returncode != 0:
      logger.error('\n' + stdout)
    else:
      logger.info('\n' + stdout)
  return popen.returncode


def ssh_command(url, *args, no_ptty=False, identity_file=None,
    verbose=None, options=None):
  ''' Helper function to generate an SSH command. If not options are
  specified, the default option ``BatchMode=yes`` will be set. '''

  if options is None:
    options = {'BatchMode': 'yes'}
  if verbose is None:
    verbose = config.ssh_verbose

  command = ['ssh']
  if url is not None:
    command.append(url)
  command += ['-o{}={}'.format(k, v) for (k, v) in options.items()]
  if no_ptty:
    command.append('-T')
  if identity_file:
    command += ['-i', identity_file]
  if verbose:
    command.append('-v')
  if args:
    command.append('--')
    command += args
  return command


def strip_url_path(url):
  ''' Strips that path part of the specified *url*. '''

  result = list(urllib.parse.urlparse(url))
  result[2] = ''
  return urllib.parse.urlunparse(result)


def get_github_signature(secret, payload_data):
  ''' Generates the Github HMAC signature from the repository
  *secret* and the *payload_data*. The GitHub signature is sent
  with the ``X-Hub-Signature`` header. '''

  return hmac.new(secret.encode('utf8'), payload_data, hashlib.sha1).hexdigest()

<<<<<<< HEAD
def get_date_diff(date1, date2):
  if (not date1) or (not date2):
    if (not date1) and date2:
      date1 = datetime.now()
    else:
      return '00:00:00'
  diff = (date1 - date2) if date1 > date2 else (date2 - date1)
  seconds = int(diff.seconds % 60)
  minutes = int(((diff.seconds - seconds) / 60) % 60)
  hours = int((diff.seconds - seconds - minutes * 60) / 3600)
  return '{:02d}:{:02d}:{:02d}'.format(hours, minutes, seconds)

def is_page_active(page, user):
  path = request.path

  if page == 'dashboard' and (not path or path == '/'):
    return True
  elif page == 'repositories' and (path.startswith('/repositories') or path.startswith('/repo') or path.startswith('/edit/repo') or path.startswith('/build')):
    return True
  elif page == 'users' and (path.startswith('/users') or (path.startswith('/user') and path != ('/user/' + str(user.id)))):
    return True
  elif page == 'profile' and path == ('/user/' + str(user.id)):
    return True
  elif page == 'integration' and path == '/integration':
    return True
  return False
=======
def get_bitbucket_signature(secret, payload_data):
  ''' Generates the Bitbucket HMAC signature from the repository
  *secret* and the *payload_data*. The Bitbucket signature is sent
  with the ``X-Hub-Signature`` header. '''

  return hmac.new(secret.encode('utf8'), payload_data, hashlib.sha256).hexdigest()
>>>>>>> a4154a97
<|MERGE_RESOLUTION|>--- conflicted
+++ resolved
@@ -317,7 +317,15 @@
 
   return hmac.new(secret.encode('utf8'), payload_data, hashlib.sha1).hexdigest()
 
-<<<<<<< HEAD
+
+def get_bitbucket_signature(secret, payload_data):
+  ''' Generates the Bitbucket HMAC signature from the repository
+  *secret* and the *payload_data*. The Bitbucket signature is sent
+  with the ``X-Hub-Signature`` header. '''
+
+  return hmac.new(secret.encode('utf8'), payload_data, hashlib.sha256).hexdigest()
+
+
 def get_date_diff(date1, date2):
   if (not date1) or (not date2):
     if (not date1) and date2:
@@ -330,6 +338,7 @@
   hours = int((diff.seconds - seconds - minutes * 60) / 3600)
   return '{:02d}:{:02d}:{:02d}'.format(hours, minutes, seconds)
 
+
 def is_page_active(page, user):
   path = request.path
 
@@ -343,12 +352,4 @@
     return True
   elif page == 'integration' and path == '/integration':
     return True
-  return False
-=======
-def get_bitbucket_signature(secret, payload_data):
-  ''' Generates the Bitbucket HMAC signature from the repository
-  *secret* and the *payload_data*. The Bitbucket signature is sent
-  with the ``X-Hub-Signature`` header. '''
-
-  return hmac.new(secret.encode('utf8'), payload_data, hashlib.sha256).hexdigest()
->>>>>>> a4154a97
+  return False