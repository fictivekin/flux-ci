--- conflicted
+++ resolved
@@ -26,61 +26,4 @@
 
 app = flask.Flask(__name__)
 app.template_folder = os.path.join(os.path.dirname(__file__), 'templates')
-<<<<<<< HEAD
-app.static_folder = os.path.join(os.path.dirname(__file__), 'static')
-
-from . import config, utils
-app.jinja_env.globals['config'] = config
-app.jinja_env.globals['flux'] = sys.modules[__name__]
-app.secret_key = config.secret_key
-app.config['DEBUG'] = config.debug
-app.config['SERVER_NAME'] = config.server_name
-print('DEBUG = {}'.format(config.debug))
-print('SERVER_NAME = {}'.format(config.server_name))
-
-from . import views, build, models
-
-import subprocess
-from urllib.parse import urlparse
-
-
-def main():
-  ''' Runs the Flux Flask application and all required components. '''
-
-  # Test if Git version is at least 2.3 (for GIT_SSH_COMMAND)
-  git_version = subprocess.check_output(['git', '--version']).decode().strip()
-  git_version = re.search('^git version (\d\.\d+)', git_version)
-  if git_version:
-    git_version = git_version.group(1)
-  if not git_version or int(git_version.split('.')[1]) < 3:
-    print('Error: {!r} installed but need at least 2.3'.format(git_version))
-    sys.exit(1)
-
-  # Make sure the root user exists and has all privileges, and that
-  # the password is up to date.
-  with models.session():
-    models.User.create_or_update_root()
-
-  # Create a dispatcher for the sub-url under which the app is run.
-  url_prefix = urlparse(config.app_url).path
-  if url_prefix and url_prefix != '/':
-    print(url_prefix)
-    from werkzeug.wsgi import DispatcherMiddleware
-    target_app = DispatcherMiddleware(flask.Flask('_dummy_app'), {
-      url_prefix: app,
-    })
-  else:
-    target_app = app
-
-  print(' * starting builder threads...')
-  build.run_consumers(num_threads=config.parallel_builds)
-  build.update_queue()
-  try:
-    from werkzeug.serving import run_simple
-    run_simple(config.host, config.port, target_app, use_reloader=False)
-  finally:
-    print(' * stopping builder threads...')
-    build.stop_consumers()
-=======
-app.static_folder = os.path.join(os.path.dirname(__file__), 'static')
->>>>>>> a593a829
+app.static_folder = os.path.join(os.path.dirname(__file__), 'static')